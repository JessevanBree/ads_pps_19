import utils.SLF4J;
import utils.XMLParser;

import javax.xml.stream.XMLStreamConstants;
import java.time.Month;
import java.time.format.TextStyle;
import java.util.*;
import java.util.function.Predicate;
import java.util.function.Supplier;
import java.util.stream.Collectors;

public class PPS {

    private static Random randomizer = new Random();

    private String name;                // the name of the planning system refers to its xml source file
    private int planningYear;                   // the year indicates the period of start and end dates of the projects
    private Set<Employee> employees;
    private Set<Project> projects;

    private PPS() {
        this.name = "none";
        this.planningYear = 2000;
        this.projects = new TreeSet<>();
        this.employees = new TreeSet<>();
    }

    private PPS(String resourceName, int year) {
        this();
        this.name = resourceName;
        this.planningYear = year;
    }

    /**
     * Loads a complete configuration from an XML file
     *
     * @param resourceName the XML file name to be found in the resources folder
     * @return
     */
    public static PPS importFromXML(String resourceName) {
        XMLParser xmlParser = new XMLParser(resourceName);

        try {
            xmlParser.nextTag();
            xmlParser.require(XMLStreamConstants.START_ELEMENT, null, "projectPlanning");
            int year = xmlParser.getIntegerAttributeValue(null, "year", 2000);
            xmlParser.nextTag();

            PPS pps = new PPS(resourceName, year);

            Project.importProjectsFromXML(xmlParser, pps.projects);
            Employee.importEmployeesFromXML(xmlParser, pps.employees, pps.projects);

            return pps;

        } catch (Exception ex) {
            SLF4J.logException("XML error in '" + resourceName + "'", ex);
        }

        return null;
    }

    @Override
    public String toString() {
        return String.format("PPS_e%d_p%d", this.employees.size(), this.projects.size());
    }

    /**
     * Reports the statistics of the project planning year
     */
    public void printPlanningStatistics() {
        System.out.printf("\nProject Statistics of '%s' in the year %d\n",
                this.name, this.planningYear);
        if (this.employees == null || this.projects == null ||
                this.employees.size() == 0 || this.projects.size() == 0) {
            System.out.println("No employees or projects have been set up...");
            return;
        }

        System.out.printf("%d employees have been assigned to %d projects:\n\n",
                this.employees.size(), this.projects.size());

<<<<<<< HEAD
        System.out.printf("1. The average hourly wage of all employees is: %.2f \n", calculateAverageHourlyWage());
        System.out.printf("2. The longest project is %s with %d available working days. \n", calculateLongestProject().toString(), calculateLongestProject().getNumWorkingDays());
        System.out.printf("3. The follow employees have the broadest assignment in no less than 10 different projects: \n %s \n", calculateMostInvolvedEmployees().toString());
        System.out.printf("4. The total budget of committed project manpower is: %d \n", calculateTotalManpowerBudget());
        System.out.printf("5. Below is an overview of total managed budget by junior employees (hourly wage <= 30): \n %s \n", calculateManagedBudgetOverview((e) -> e.getHourlyWage() <= 30).toString());
        System.out.printf("6. Below is an overview of cumulative monthly project spends: %s \n", calculateCumulativeMonthlySpends().toString());
=======
        System.out.printf("1. The average hourly wage of all employees is %f\n", calculateAverageHourlyWage());
        System.out.printf("2. The longest project is '%s' with %d available working days\n", calculateLongestProject(), calculateLongestProject().getNumWorkingDays());
        System.out.printf("3. The following employees have the broadest assignment in no less than %d different projects:\n%s\n", 10, calculateMostInvolvedEmployees().toString());
        System.out.printf("4. The total budget of committed project manpower is %d\n", calculateTotalManpowerBudget());
        System.out.printf("5. Below is an overview of total managed budget by junior employees (hourly wage <= 30):\n%s\n", calculateManagedBudgetOverview(e -> e.getHourlyWage() <= 30).toString());
        System.out.printf("6. Below is an overview of cumulative monthly project spends:\n%s", calculateCumulativeMonthlySpends() == null ? "" : calculateCumulativeMonthlySpends().toString());
>>>>>>> 3733d413
    }

    /**
     * calculates the average hourly wage of all known employees in this system
     *
     * @return
     */
    public double calculateAverageHourlyWage() {
        return employees.stream().mapToDouble(Employee::getHourlyWage).average().orElse(0.0);
    }

    /**
     * finds the project with the highest number of available working days.
     * (if more than one project with the highest number is found, any one is returned)
     *
     * @return
     */
    public Project calculateLongestProject() {
        return projects.stream().max(Comparator.comparing(Project::getNumWorkingDays)).orElse(null);
    }

    /**
     * calculates the total budget for assigned employees across all projects and employees in the system
     * based on the registration of committed hours per day per employee,
     * the number of working days in each project
     * and the hourly rate of each employee
     *
     * @return
     */
    public int calculateTotalManpowerBudget() {
        return projects.stream()
                .mapToInt(Project::calculateManpowerBudget)
                .sum();
    }

    /**
     * finds the employees that are assigned to the highest number of different projects
     * (if multiple employees are assigned to the same highest number of projects,
     * all these employees are returned in the set)
     *
     * @return
     */
    public Set<Employee> calculateMostInvolvedEmployees() {
        // 2 Versions possible
            // 1 With hardcoded limit on minimum assigned projects
          return employees.stream().filter(
          (employee) -> employee.getAssignedProjects().size() >= 10 )
          .collect( Collectors.toCollection( () -> new TreeSet<>( Comparator.comparing(Employee::getName) ) ) );

        // 2 based on the employee with the highest number of assigned projects
//        return employees.stream().filter(
//                (employee) -> employee.getAssignedProjects().size()
//                        >= employees.stream().mapToInt( (e) -> e.getAssignedProjects().size() ).max().getAsInt() )
//                .collect( Collectors.toCollection( () -> new TreeSet<>( Comparator.comparing(Employee::getName) ) ) );
    }

    /**
     * Calculates an overview of total managed budget per employee that complies with the filter predicate
     * The total managed budget of an employee is the sum of all man power budgets of all projects
     * that are being managed by this employee
     *
     * @param filter
     * @return
     */
    public Map<Employee, Integer> calculateManagedBudgetOverview(Predicate<Employee> filter) {
        return employees.stream()
                .filter(filter)
                .collect(Collectors.toMap(e -> e,  Employee::calculateManagedBudget));
    }

    /**
     * Calculates and overview of total monthly spends across all projects in the system
     * The monthly spend of a single project is the accumulated manpower cost of all employees assigned to the
     * project across all working days in the month.
     *
     * @return
     */
    public Map<Month, Integer> calculateCumulativeMonthlySpends() {
        // TODO J
//        LocalDate d = LocalDate.now().getMonthValue();
//        return projects.stream().collect(HashMap::new, (m, p) ->
//                Arrays.stream(calculateMonths(p.getStartDate(), p.getEndDate()))
//                        .map((mo) -> m.put(mo, p.getWorkingDays()
//                                .stream().mapToInt(i -> i.getDayOfYear()).sum())), HashMap::putAll);

//        return Arrays.stream(Month.values()).collect(HashMap::new, (map, m) -> map.put(m, 0), HashMap::putAll).merge();
        return new HashMap<>();
    }

    public String getName() {
        return name;
    }

    public Set<Project> getProjects() {
        return this.projects;
    }

    public Set<Employee> getEmployees() {
        return this.employees;
    }

    /**
     * A builder helper class to compose a small PPS using method-chaining of builder methods
     */
    public static class Builder {
        PPS pps;

        public Builder() {
            this.pps = new PPS();
        }

        /**
         * Add another employee to the PPS being build
         *
         * @param employee
         * @return
         */
        public Builder addEmployee(Employee employee) {
            pps.employees.add(employee);
            return this;
        }

        /**
         * Add another project to the PPS
         * register the specified manager as the manager of the new
         *
         * @param project
         * @param manager
         * @return
         */
        public Builder addProject(Project project, Employee manager) {
            // Check if manager code is already present
            Employee uniqueManager = manager;
            for (Employee m: pps.employees) {
                if(m.getNumber() == manager.getNumber()){
                    uniqueManager = m;
                };
            }
            if (!pps.employees.contains(uniqueManager)) addEmployee(uniqueManager);
            uniqueManager.getManagedProjects().add(project);

            pps.projects.add(project);
            return this;
        }

        /**
         * Add a commitment to work hoursPerDay on the project that is identified by projectCode
         * for the employee who is identified by employeeNr
         * This commitment is added to any other commitment that the same employee already
         * has got registered on the same project,
         *
         * @param projectCode
         * @param employeeNr
         * @param hoursPerDay
         * @return
         */
        public Builder addCommitment(String projectCode, int employeeNr, int hoursPerDay) {
            Project project = null;
            Employee employee = null;

            for (Project p : pps.projects) {
                if (p.getCode().equals(projectCode)) project = p;
            }

            for (Employee e : pps.employees) {
                if (e.getNumber() == employeeNr) employee = e;
            }

            if (project != null && employee != null) {
                project.addCommitment(employee, hoursPerDay);
            }

            return this;
        }

        /**
         * Complete the PPS being build
         *
         * @return
         */
        public PPS build() {
            return this.pps;
        }
    }
}<|MERGE_RESOLUTION|>--- conflicted
+++ resolved
@@ -80,21 +80,12 @@
         System.out.printf("%d employees have been assigned to %d projects:\n\n",
                 this.employees.size(), this.projects.size());
 
-<<<<<<< HEAD
-        System.out.printf("1. The average hourly wage of all employees is: %.2f \n", calculateAverageHourlyWage());
-        System.out.printf("2. The longest project is %s with %d available working days. \n", calculateLongestProject().toString(), calculateLongestProject().getNumWorkingDays());
-        System.out.printf("3. The follow employees have the broadest assignment in no less than 10 different projects: \n %s \n", calculateMostInvolvedEmployees().toString());
-        System.out.printf("4. The total budget of committed project manpower is: %d \n", calculateTotalManpowerBudget());
-        System.out.printf("5. Below is an overview of total managed budget by junior employees (hourly wage <= 30): \n %s \n", calculateManagedBudgetOverview((e) -> e.getHourlyWage() <= 30).toString());
-        System.out.printf("6. Below is an overview of cumulative monthly project spends: %s \n", calculateCumulativeMonthlySpends().toString());
-=======
         System.out.printf("1. The average hourly wage of all employees is %f\n", calculateAverageHourlyWage());
         System.out.printf("2. The longest project is '%s' with %d available working days\n", calculateLongestProject(), calculateLongestProject().getNumWorkingDays());
         System.out.printf("3. The following employees have the broadest assignment in no less than %d different projects:\n%s\n", 10, calculateMostInvolvedEmployees().toString());
         System.out.printf("4. The total budget of committed project manpower is %d\n", calculateTotalManpowerBudget());
         System.out.printf("5. Below is an overview of total managed budget by junior employees (hourly wage <= 30):\n%s\n", calculateManagedBudgetOverview(e -> e.getHourlyWage() <= 30).toString());
         System.out.printf("6. Below is an overview of cumulative monthly project spends:\n%s", calculateCumulativeMonthlySpends() == null ? "" : calculateCumulativeMonthlySpends().toString());
->>>>>>> 3733d413
     }
 
     /**
